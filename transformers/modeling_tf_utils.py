# coding=utf-8
# Copyright 2018 The Google AI Language Team Authors and The HuggingFace Inc. team.
# Copyright (c) 2018, NVIDIA CORPORATION.  All rights reserved.
#
# Licensed under the Apache License, Version 2.0 (the "License");
# you may not use this file except in compliance with the License.
# You may obtain a copy of the License at
#
#     http://www.apache.org/licenses/LICENSE-2.0
#
# Unless required by applicable law or agreed to in writing, software
# distributed under the License is distributed on an "AS IS" BASIS,
# WITHOUT WARRANTIES OR CONDITIONS OF ANY KIND, either express or implied.
# See the License for the specific language governing permissions and
# limitations under the License.
"""TF general model utils."""

from __future__ import (absolute_import, division, print_function,
                        unicode_literals)

import logging
import os

import tensorflow as tf

from .configuration_utils import PretrainedConfig
<<<<<<< HEAD
from .file_utils import cached_path, WEIGHTS_NAME, TF_WEIGHTS_NAME, TF2_WEIGHTS_NAME, DUMMY_INPUTS
=======
from .file_utils import (TF2_WEIGHTS_NAME, TF_WEIGHTS_NAME, WEIGHTS_NAME,
                         cached_path, hf_bucket_url, is_remote_url)
>>>>>>> 7296f101
from .modeling_tf_pytorch_utils import load_pytorch_checkpoint_in_tf2_model

logger = logging.getLogger(__name__)

class TFPreTrainedModel(tf.keras.Model):
    r""" Base class for all TF models.

        :class:`~transformers.TFPreTrainedModel` takes care of storing the configuration of the models and handles methods for loading/downloading/saving models
        as well as a few methods common to all models to (i) resize the input embeddings and (ii) prune heads in the self-attention heads.

        Class attributes (overridden by derived classes):
            - ``config_class``: a class derived from :class:`~transformers.PretrainedConfig` to use as configuration class for this model architecture.
            - ``pretrained_model_archive_map``: a python ``dict`` of with `short-cut-names` (string) as keys and `url` (string) of associated pretrained weights as values.
            - ``load_tf_weights``: a python ``method`` for loading a TensorFlow checkpoint in a PyTorch model, taking as arguments:

                - ``model``: an instance of the relevant subclass of :class:`~transformers.PreTrainedModel`,
                - ``config``: an instance of the relevant subclass of :class:`~transformers.PretrainedConfig`,
                - ``path``: a path (string) to the TensorFlow checkpoint.

            - ``base_model_prefix``: a string indicating the attribute associated to the base model in derived classes of the same architecture adding modules on top of the base model.
    """
    config_class = None
    pretrained_model_archive_map = {}
    base_model_prefix = ""

    @property
    def dummy_inputs(self):
        """ Dummy inputs to build the network.

        Returns:
            tf.Tensor with dummy inputs
        """
        return {'input_ids': tf.constant(DUMMY_INPUTS)}

    def __init__(self, config, *inputs, **kwargs):
        super(TFPreTrainedModel, self).__init__(*inputs, **kwargs)
        if not isinstance(config, PretrainedConfig):
            raise ValueError(
                "Parameter config in `{}(config)` should be an instance of class `PretrainedConfig`. "
                "To create a model from a pretrained model use "
                "`model = {}.from_pretrained(PRETRAINED_MODEL_NAME)`".format(
                    self.__class__.__name__, self.__class__.__name__
                ))
        # Save config in model
        self.config = config

    def get_input_embeddings(self):
        """ Get model's input embeddings
        """
        base_model = getattr(self, self.base_model_prefix, self)
        if base_model is not self:
            return base_model.get_input_embeddings()
        else:
            raise NotImplementedError

    def get_output_embeddings(self):
        """ Get model's output embeddings
            Return None if the model doesn't have output embeddings
        """
        return None  # Overwrite for models with output embeddings

    def _get_resized_embeddings(self, old_embeddings, new_num_tokens=None):
        """ Build a resized Embedding Variable from a provided token Embedding Module.
            Increasing the size will add newly initialized vectors at the end
            Reducing the size will remove vectors from the end

        Args:
            new_num_tokens: (`optional`) int
                New number of tokens in the embedding matrix.
                Increasing the size will add newly initialized vectors at the end
                Reducing the size will remove vectors from the end
                If not provided or None: return the provided token Embedding Module.
        Return: ``tf.Variable``
            Pointer to the resized Embedding Module or the old Embedding Module if new_num_tokens is None
        """
        # if new_num_tokens is None:
        #     return old_embeddings

        # old_num_tokens, old_embedding_dim = old_embeddings.weight.size()
        # if old_num_tokens == new_num_tokens:
        #     return old_embeddings

        # # Build new embeddings
        # new_embeddings = nn.Embedding(new_num_tokens, old_embedding_dim)
        # new_embeddings.to(old_embeddings.weight.device)

        # # initialize all new embeddings (in particular added tokens)
        # self._init_weights(new_embeddings)

        # # Copy word embeddings from the previous weights
        # num_tokens_to_copy = min(old_num_tokens, new_num_tokens)
        # new_embeddings.weight.data[:num_tokens_to_copy, :] = old_embeddings.weight.data[:num_tokens_to_copy, :]

        # return new_embeddings

    def resize_token_embeddings(self, new_num_tokens=None):
        """ Resize input token embeddings matrix of the model if new_num_tokens != config.vocab_size.
        Take care of tying weights embeddings afterwards if the model class has a `tie_weights()` method.

        Arguments:

            new_num_tokens: (`optional`) int:
                New number of tokens in the embedding matrix. Increasing the size will add newly initialized vectors at the end. Reducing the size will remove vectors from the end. 
                If not provided or None: does nothing and just returns a pointer to the input tokens ``tf.Variable`` Module of the model.

        Return: ``tf.Variable``
            Pointer to the input tokens Embeddings Module of the model
        """
        raise NotImplementedError

    def prune_heads(self, heads_to_prune):
        """ Prunes heads of the base model.

            Arguments:

                heads_to_prune: dict with keys being selected layer indices (`int`) and associated values being the list of heads to prune in said layer (list of `int`).
        """
        raise NotImplementedError

    def save_pretrained(self, save_directory):
        """ Save a model and its configuration file to a directory, so that it
            can be re-loaded using the `:func:`~transformers.PreTrainedModel.from_pretrained`` class method.
        """
        assert os.path.isdir(save_directory), "Saving path should be a directory where the model and configuration can be saved"

        # Save configuration file
        self.config.save_pretrained(save_directory)

        # If we save using the predefined names, we can load using `from_pretrained`
        output_model_file = os.path.join(save_directory, TF2_WEIGHTS_NAME)
        self.save_weights(output_model_file)
        logger.info("Model weights saved in {}".format(output_model_file))

    @classmethod
    def from_pretrained(cls, pretrained_model_name_or_path, *model_args, **kwargs):
        r"""Instantiate a pretrained TF 2.0 model from a pre-trained model configuration.

        The model is set in evaluation mode by default using ``model.eval()`` (Dropout modules are deactivated)
        To train the model, you should first set it back in training mode with ``model.train()``

        The warning ``Weights from XXX not initialized from pretrained model`` means that the weights of XXX do not come pre-trained with the rest of the model.
        It is up to you to train those weights with a downstream fine-tuning task.

        The warning ``Weights from XXX not used in YYY`` means that the layer XXX is not used by YYY, therefore those weights are discarded.

        Parameters:
            pretrained_model_name_or_path: either:

                - a string with the `shortcut name` of a pre-trained model to load from cache or download, e.g.: ``bert-base-uncased``.
                - a string with the `identifier name` of a pre-trained model that was user-uploaded to our S3, e.g.: ``dbmdz/bert-base-german-cased``.
                - a path to a `directory` containing model weights saved using :func:`~transformers.PreTrainedModel.save_pretrained`, e.g.: ``./my_model_directory/``.
                - a path or url to a `PyTorch state_dict save file` (e.g. `./pt_model/pytorch_model.bin`). In this case, ``from_pt`` should be set to True and a configuration object should be provided as ``config`` argument. This loading path is slower than converting the PyTorch checkpoint in a TensorFlow model using the provided conversion scripts and loading the TensorFlow model afterwards.

            model_args: (`optional`) Sequence of positional arguments:
                All remaning positional arguments will be passed to the underlying model's ``__init__`` method

            config: (`optional`) instance of a class derived from :class:`~transformers.PretrainedConfig`:
                Configuration for the model to use instead of an automatically loaded configuation. Configuration can be automatically loaded when:

                - the model is a model provided by the library (loaded with the ``shortcut-name`` string of a pretrained model), or
                - the model was saved using :func:`~transformers.PreTrainedModel.save_pretrained` and is reloaded by suppling the save directory.
                - the model is loaded by suppling a local directory as ``pretrained_model_name_or_path`` and a configuration JSON file named `config.json` is found in the directory.

            from_pt: (`optional`) boolean, default False:
                Load the model weights from a PyTorch state_dict save file (see docstring of pretrained_model_name_or_path argument).

            cache_dir: (`optional`) string:
                Path to a directory in which a downloaded pre-trained model
                configuration should be cached if the standard cache should not be used.

            force_download: (`optional`) boolean, default False:
                Force to (re-)download the model weights and configuration files and override the cached versions if they exists.

            resume_download: (`optional`) boolean, default False:
                Do not delete incompletely recieved file. Attempt to resume the download if such a file exists.

            proxies: (`optional`) dict, default None:
                A dictionary of proxy servers to use by protocol or endpoint, e.g.: {'http': 'foo.bar:3128', 'http://hostname': 'foo.bar:4012'}.
                The proxies are used on each request.

            kwargs: (`optional`) Remaining dictionary of keyword arguments:
                Can be used to update the configuration object (after it being loaded) and initiate the model. (e.g. ``output_attention=True``). Behave differently depending on whether a `config` is provided or automatically loaded:

                - If a configuration is provided with ``config``, ``**kwargs`` will be directly passed to the underlying model's ``__init__`` method (we assume all relevant updates to the configuration have already been done)
                - If a configuration is not provided, ``kwargs`` will be first passed to the configuration class initialization function (:func:`~transformers.PretrainedConfig.from_pretrained`). Each key of ``kwargs`` that corresponds to a configuration attribute will be used to override said attribute with the supplied ``kwargs`` value. Remaining keys that do not correspond to any configuration attribute will be passed to the underlying model's ``__init__`` function.

        Examples::

            model = BertModel.from_pretrained('bert-base-uncased')    # Download model and configuration from S3 and cache.
            model = BertModel.from_pretrained('./test/saved_model/')  # E.g. model was saved using `save_pretrained('./test/saved_model/')`
            model = BertModel.from_pretrained('bert-base-uncased', output_attention=True)  # Update configuration during loading
            assert model.config.output_attention == True
            # Loading from a TF checkpoint file instead of a PyTorch model (slower)
            config = BertConfig.from_json_file('./tf_model/my_tf_model_config.json')
            model = BertModel.from_pretrained('./tf_model/my_tf_checkpoint.ckpt.index', from_pt=True, config=config)

        """
        config = kwargs.pop('config', None)
        cache_dir = kwargs.pop('cache_dir', None)
        from_pt = kwargs.pop('from_pt', False)
        force_download = kwargs.pop('force_download', False)
        resume_download = kwargs.pop('resume_download', False)
        proxies = kwargs.pop('proxies', None)

        # Load config
        if config is None:
            config, model_kwargs = cls.config_class.from_pretrained(
                pretrained_model_name_or_path, *model_args,
                cache_dir=cache_dir, return_unused_kwargs=True,
                force_download=force_download,
                resume_download=resume_download,
                **kwargs
            )
        else:
            model_kwargs = kwargs

        # Load model
        if pretrained_model_name_or_path is not None:
            if pretrained_model_name_or_path in cls.pretrained_model_archive_map:
                archive_file = cls.pretrained_model_archive_map[pretrained_model_name_or_path]
            elif os.path.isdir(pretrained_model_name_or_path):
                if os.path.isfile(os.path.join(pretrained_model_name_or_path, TF2_WEIGHTS_NAME)):
                    # Load from a TF 2.0 checkpoint
                    archive_file = os.path.join(pretrained_model_name_or_path, TF2_WEIGHTS_NAME)
                elif from_pt and os.path.isfile(os.path.join(pretrained_model_name_or_path, WEIGHTS_NAME)):
                    # Load from a PyTorch checkpoint
                    archive_file = os.path.join(pretrained_model_name_or_path, WEIGHTS_NAME)
                else:
                    raise EnvironmentError("Error no file named {} found in directory {} or `from_pt` set to False".format(
                        [WEIGHTS_NAME, TF2_WEIGHTS_NAME],
                        pretrained_model_name_or_path))
            elif os.path.isfile(pretrained_model_name_or_path) or is_remote_url(pretrained_model_name_or_path):
                archive_file = pretrained_model_name_or_path
            elif os.path.isfile(pretrained_model_name_or_path + ".index"):
                archive_file = pretrained_model_name_or_path + ".index"
            else:
                archive_file = hf_bucket_url(pretrained_model_name_or_path, postfix=TF2_WEIGHTS_NAME)
                if from_pt:
                    raise EnvironmentError("Loading a TF model from a PyTorch checkpoint is not supported when using a model identifier name.")

            # redirect to the cache, if necessary
            try:
                resolved_archive_file = cached_path(archive_file, cache_dir=cache_dir, force_download=force_download,
                                                    resume_download=resume_download, proxies=proxies)
            except EnvironmentError as e:
                if pretrained_model_name_or_path in cls.pretrained_model_archive_map:
                    logger.error(
                        "Couldn't reach server at '{}' to download pretrained weights.".format(
                            archive_file))
                else:
                    logger.error(
                        "Model name '{}' was not found in model name list ({}). "
                        "We assumed '{}' was a path or url but couldn't find any file "
                        "associated to this path or url.".format(
                            pretrained_model_name_or_path,
                            ', '.join(cls.pretrained_model_archive_map.keys()),
                            archive_file))
                raise e
            if resolved_archive_file == archive_file:
                logger.info("loading weights file {}".format(archive_file))
            else:
                logger.info("loading weights file {} from cache at {}".format(
                    archive_file, resolved_archive_file))
        else:
            resolved_archive_file = None

        # Instantiate model.
        model = cls(config, *model_args, **model_kwargs)

        if from_pt:
            # Load from a PyTorch checkpoint
            return load_pytorch_checkpoint_in_tf2_model(model, resolved_archive_file)

        ret = model(model.dummy_inputs, training=False)  # build the network with dummy inputs

        assert os.path.isfile(resolved_archive_file), "Error retrieving file {}".format(resolved_archive_file)
        # 'by_name' allow us to do transfer learning by skipping/adding layers
        # see https://github.com/tensorflow/tensorflow/blob/00fad90125b18b80fe054de1055770cfb8fe4ba3/tensorflow/python/keras/engine/network.py#L1339-L1357
        model.load_weights(resolved_archive_file, by_name=True)

        ret = model(model.dummy_inputs, training=False)  # Make sure restore ops are run

        return model

class TFConv1D(tf.keras.layers.Layer):
    def __init__(self, nf, nx, initializer_range=0.02, **kwargs):
        """ TFConv1D layer as defined by Radford et al. for OpenAI GPT (and also used in GPT-2)
            Basically works like a Linear layer but the weights are transposed
        """
        super(TFConv1D, self).__init__(**kwargs)
        self.nf = nf
        self.nx = nx
        self.initializer_range = initializer_range

    def build(self, input_shape):
        self.weight = self.add_weight(
            "weight",
            shape=[self.nx, self.nf],
            initializer=get_initializer(self.initializer_range))
        self.bias = self.add_weight(
            "bias",
            shape=[1, self.nf],
            initializer=tf.zeros_initializer())

    def call(self, x):
        bz, sl = shape_list(x)[:2]

        x = tf.reshape(x, [-1, self.nx])
        x = tf.matmul(x, self.weight) + self.bias

        x = tf.reshape(x, [bz, sl, self.nf])

        return x


class TFSharedEmbeddings(tf.keras.layers.Layer):
    """Construct shared token embeddings.
    """
    def __init__(self, vocab_size, hidden_size, initializer_range=None, **kwargs):
        super(TFSharedEmbeddings, self).__init__(**kwargs)
        self.vocab_size = vocab_size
        self.hidden_size = hidden_size
        self.initializer_range = hidden_size**-0.5 if initializer_range is None else initializer_range

    def build(self, input_shape):
        """Build shared word embedding layer
        Shared weights logic adapted from
            https://github.com/tensorflow/models/blob/a009f4fb9d2fc4949e32192a944688925ef78659/official/transformer/v2/embedding_layer.py#L24
        """
        self.weight = self.add_weight(
            "weight",
            shape=[self.vocab_size, self.hidden_size],
            initializer=get_initializer(self.initializer_range))
        super(TFSharedEmbeddings, self).build(input_shape)

    def call(self, inputs, mode="embedding"):
        """Get token embeddings of inputs.
        Args:
            inputs: list of three int64 tensors with shape [batch_size, length]: (input_ids, position_ids, token_type_ids)
            mode: string, a valid value is one of "embedding" and "linear".
        Returns:
            outputs: (1) If mode == "embedding", output embedding tensor, float32 with
                shape [batch_size, length, embedding_size]; (2) mode == "linear", output
                linear tensor, float32 with shape [batch_size, length, vocab_size].
        Raises:
            ValueError: if mode is not valid.
        
        Shared weights logic adapted from
            https://github.com/tensorflow/models/blob/a009f4fb9d2fc4949e32192a944688925ef78659/official/transformer/v2/embedding_layer.py#L24
        """
        if mode == "embedding":
            return self._embedding(inputs)
        elif mode == "linear":
            return self._linear(inputs)
        else:
            raise ValueError("mode {} is not valid.".format(mode))

    def _embedding(self, input_ids):
        """Applies embedding based on inputs tensor."""
        return tf.gather(self.weight, input_ids)

    def _linear(self, inputs):
        """Computes logits by running inputs through a linear layer.
            Args:
                inputs: A float32 tensor with shape [..., hidden_size]
            Returns:
                float32 tensor with shape [..., vocab_size].
        """
        first_dims = shape_list(inputs)[:-1]

        x = tf.reshape(inputs, [-1, self.hidden_size])
        logits = tf.matmul(x, self.weight, transpose_b=True)

        return tf.reshape(logits, first_dims + [self.vocab_size])


class TFSequenceSummary(tf.keras.layers.Layer):
    r""" Compute a single vector summary of a sequence hidden states according to various possibilities:
        Args of the config class:
            summary_type:
                - 'last' => [default] take the last token hidden state (like XLNet)
                - 'first' => take the first token hidden state (like Bert)
                - 'mean' => take the mean of all tokens hidden states
                - 'cls_index' => supply a Tensor of classification token position (GPT/GPT-2)
                - 'attn' => Not implemented now, use multi-head attention
            summary_use_proj: Add a projection after the vector extraction
            summary_proj_to_labels: If True, the projection outputs to config.num_labels classes (otherwise to hidden_size). Default: False.
            summary_activation: 'tanh' => add a tanh activation to the output, Other => no activation. Default
            summary_first_dropout: Add a dropout before the projection and activation
            summary_last_dropout: Add a dropout after the projection and activation
    """
    def __init__(self, config, initializer_range=0.02, **kwargs):
        super(TFSequenceSummary, self).__init__(**kwargs)

        self.summary_type = config.summary_type if hasattr(config, 'summary_use_proj') else 'last'
        if self.summary_type == 'attn':
            # We should use a standard multi-head attention module with absolute positional embedding for that.
            # Cf. https://github.com/zihangdai/xlnet/blob/master/modeling.py#L253-L276
            # We can probably just use the multi-head attention module of PyTorch >=1.1.0
            raise NotImplementedError

        self.has_summary = hasattr(config, 'summary_use_proj') and config.summary_use_proj
        if self.has_summary:
            if hasattr(config, 'summary_proj_to_labels') and config.summary_proj_to_labels and config.num_labels > 0:
                num_classes = config.num_labels
            else:
                num_classes = config.hidden_size
            self.summary = tf.keras.layers.Dense(num_classes,
                                                    kernel_initializer=get_initializer(initializer_range),
                                                    name='summary')

        self.has_activation = hasattr(config, 'summary_activation') and config.summary_activation == 'tanh'
        if self.has_activation:
            self.activation = tf.keras.activations.tanh

        self.has_first_dropout = hasattr(config, 'summary_first_dropout') and config.summary_first_dropout > 0
        if self.has_first_dropout:
            self.first_dropout = tf.keras.layers.Dropout(config.summary_first_dropout)

        self.has_last_dropout = hasattr(config, 'summary_last_dropout') and config.summary_last_dropout > 0
        if self.has_last_dropout:
            self.last_dropout = tf.keras.layers.Dropout(config.summary_last_dropout)

    def call(self, inputs, training=False):
        """ hidden_states: float Tensor in shape [bsz, seq_len, hidden_size], the hidden-states of the last layer.
            cls_index: [optional] position of the classification token if summary_type == 'cls_index',
                shape (bsz,) or more generally (bsz, ...) where ... are optional leading dimensions of hidden_states.
                if summary_type == 'cls_index' and cls_index is None:
                    we take the last token of the sequence as classification token
        """
        if not isinstance(inputs, (dict, tuple, list)):
            hidden_states = inputs
            cls_index = None
        elif isinstance(inputs, (tuple, list)):
            hidden_states = inputs[0]
            cls_index = inputs[1] if len(inputs) > 1 else None
            assert len(inputs) <= 2, "Too many inputs."
        else:
            input_ids = inputs.get('input_ids')
            cls_index = inputs.get('cls_index', None)

        if self.summary_type == 'last':
            output = hidden_states[:, -1]
        elif self.summary_type == 'first':
            output = hidden_states[:, 0]
        elif self.summary_type == 'mean':
            output = tf.reduce_mean(hidden_states, axis=1)
        elif self.summary_type == 'cls_index':
            hidden_shape = shape_list(hidden_states)  # e.g. [batch, num choices, seq length, hidden dims]
            if cls_index is None:
                cls_index = tf.fill(hidden_shape[:-2], hidden_shape[-2] - 1)  # A tensor full of shape [batch] or [batch, num choices] full of sequence length
            cls_shape = shape_list(cls_index)
            if len(cls_shape) <= len(hidden_shape) - 2:
                cls_index = cls_index[..., tf.newaxis]
            # else:
                # cls_index = cls_index[..., tf.newaxis]
                # cls_index = cls_index.expand((-1,) * (cls_index.dim()-1) + (hidden_states.size(-1),))
            # shape of cls_index: (bsz, XX, 1, hidden_size) where XX are optional leading dim of hidden_states
            output = tf.gather(hidden_states, cls_index, batch_dims=len(hidden_shape) - 2)
            output = tf.squeeze(output, axis=len(hidden_shape) - 2) # shape of output: (batch, num choices, hidden_size)
        elif self.summary_type == 'attn':
            raise NotImplementedError

        if self.has_first_dropout:
            output = self.first_dropout(output, training=training)

        if self.has_summary:
            output = self.summary(output)

        if self.has_activation:
            output = self.activation(output)

        if self.has_last_dropout:
            output = self.last_dropout(output, training=training)

        return output

def shape_list(x):
    """Deal with dynamic shape in tensorflow cleanly."""
    static = x.shape.as_list()
    dynamic = tf.shape(x)
    return [dynamic[i] if s is None else s for i, s in enumerate(static)]

def get_initializer(initializer_range=0.02):
    """Creates a `tf.initializers.truncated_normal` with the given range.
    Args:
        initializer_range: float, initializer range for stddev.
    Returns:
        TruncatedNormal initializer with stddev = `initializer_range`.
    """
    return tf.keras.initializers.TruncatedNormal(stddev=initializer_range)<|MERGE_RESOLUTION|>--- conflicted
+++ resolved
@@ -24,12 +24,8 @@
 import tensorflow as tf
 
 from .configuration_utils import PretrainedConfig
-<<<<<<< HEAD
-from .file_utils import cached_path, WEIGHTS_NAME, TF_WEIGHTS_NAME, TF2_WEIGHTS_NAME, DUMMY_INPUTS
-=======
-from .file_utils import (TF2_WEIGHTS_NAME, TF_WEIGHTS_NAME, WEIGHTS_NAME,
+from .file_utils import (TF2_WEIGHTS_NAME, TF_WEIGHTS_NAME, WEIGHTS_NAME, DUMMY_INPUTS,
                          cached_path, hf_bucket_url, is_remote_url)
->>>>>>> 7296f101
 from .modeling_tf_pytorch_utils import load_pytorch_checkpoint_in_tf2_model
 
 logger = logging.getLogger(__name__)
